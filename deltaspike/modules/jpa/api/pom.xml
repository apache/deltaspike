--- conflicted
+++ resolved
@@ -23,11 +23,7 @@
     <parent>
         <groupId>org.apache.deltaspike.modules</groupId>
         <artifactId>jpa-module-project</artifactId>
-<<<<<<< HEAD
         <version>2.0.0-SNAPSHOT</version>
-=======
-        <version>1.9.7-SNAPSHOT</version>
->>>>>>> 91dc80c2
     </parent>
 
     <groupId>org.apache.deltaspike.modules</groupId>
@@ -42,7 +38,7 @@
         </deltaspike.osgi.export.pkg>
         <deltaspike.osgi.import>
             javax.persistence*;version="[1.1,3)",
-            javax.enterprise.inject,
+            jakarta.enterprise.inject,
             !org.apache.deltaspike.jpa.*,
             *
         </deltaspike.osgi.import>
