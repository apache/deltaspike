--- conflicted
+++ resolved
@@ -23,20 +23,12 @@
     <parent>
         <groupId>org.apache.deltaspike.modules</groupId>
         <artifactId>modules-project</artifactId>
-<<<<<<< HEAD
         <version>2.0.0-SNAPSHOT</version>
-=======
-        <version>1.9.7-SNAPSHOT</version>
->>>>>>> 91dc80c2
     </parent>
 
     <groupId>org.apache.deltaspike.modules</groupId>
     <artifactId>jsf-module-project</artifactId>
-<<<<<<< HEAD
     <version>2.0.0-SNAPSHOT</version>
-=======
-    <version>1.9.7-SNAPSHOT</version>
->>>>>>> 91dc80c2
     <packaging>pom</packaging>
 
     <name>Apache DeltaSpike JSF-Module</name>
@@ -54,7 +46,7 @@
             <groupId>org.apache.myfaces.core</groupId>
             <artifactId>myfaces-api</artifactId>
             <!-- just needed for compiling >optional< classes for jsf 2.2 jsf 2.0 and 2.1 compatibility is ensured via test-cases -->
-            <version>${myfaces22.version}</version>
+            <version>${myfaces.version}</version>
             <scope>provided</scope>
             <exclusions>
                 <!-- Exclude transitive CDI API dependencies -->
