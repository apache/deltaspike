<?xml version="1.0" encoding="UTF-8"?>
<!--
  ~ Licensed to the Apache Software Foundation (ASF) under one
  ~ or more contributor license agreements. See the NOTICE file
  ~ distributed with this work for additional information
  ~ regarding copyright ownership. The ASF licenses this file
  ~ to you under the Apache License, Version 2.0 (the
  ~ "License"); you may not use this file except in compliance
  ~ with the License. You may obtain a copy of the License at
  ~
  ~ http://www.apache.org/licenses/LICENSE-2.0
  ~
  ~ Unless required by applicable law or agreed to in writing,
  ~ software distributed under the License is distributed on an
  ~ "AS IS" BASIS, WITHOUT WARRANTIES OR CONDITIONS OF ANY
  ~ KIND, either express or implied. See the License for the
  ~ specific language governing permissions and limitations
  ~ under the License.
  -->
<project xmlns="http://maven.apache.org/POM/4.0.0" xmlns:xsi="http://www.w3.org/2001/XMLSchema-instance" xsi:schemaLocation="http://maven.apache.org/POM/4.0.0 http://maven.apache.org/maven-v4_0_0.xsd">
    <modelVersion>4.0.0</modelVersion>

    <parent>
        <groupId>org.apache.deltaspike.modules</groupId>
        <artifactId>jsf-module-project</artifactId>
<<<<<<< HEAD
        <version>2.0.0-SNAPSHOT</version>
=======
        <version>1.9.7-SNAPSHOT</version>
>>>>>>> 91dc80c2
    </parent>

    <groupId>org.apache.deltaspike.modules</groupId>
    <artifactId>deltaspike-jsf-module-impl</artifactId>

    <name>Apache DeltaSpike JSF-Module Impl</name>

    <build>
        <plugins>
            <plugin>
                <groupId>org.apache.maven.plugins</groupId>
                <artifactId>maven-resources-plugin</artifactId>
                <version>2.6</version>
                <executions>
                    <execution>
                        <phase>process-resources</phase>
                        <goals>
                            <goal>copy-resources</goal>
                        </goals>
                        <configuration>
                            <includeEmptyDirs>true</includeEmptyDirs>
                            <outputDirectory>${project.build.directory}/classes/META-INF/resources/deltaspike-uncompressed</outputDirectory>
                            <resources>
                                <resource>
                                    <directory>${project.build.directory}/classes/META-INF/resources/deltaspike</directory>
                                </resource>
                            </resources>
                        </configuration>
                    </execution>
                </executions>
            </plugin>
            <plugin>
                <groupId>org.primefaces.extensions</groupId>
                <artifactId>resources-optimizer-maven-plugin</artifactId>
                <version>1.0.0</version>
                <executions>
                    <execution>
                        <phase>compile</phase>
                        <goals>
                            <goal>optimize</goal>
                        </goals>
                    </execution>
                </executions>
                <configuration>
                    <inputDir>${project.build.directory}/classes/META-INF/resources/deltaspike/</inputDir>
                    <resourceSets>
                        <resourcesSet>
                            <includes>
                                <include>**/*.js</include>
                                <include>**/*.css</include>
                            </includes>
                        </resourcesSet>
                    </resourceSets>
                </configuration>
            </plugin>
        </plugins>
    </build>

    <dependencies>
        <dependency>
            <groupId>org.apache.deltaspike.core</groupId>
            <artifactId>deltaspike-core-api</artifactId>
        </dependency>

        <dependency>
            <groupId>org.apache.deltaspike.core</groupId>
            <artifactId>deltaspike-core-impl</artifactId>
            <scope>compile</scope>
        </dependency>

        <dependency>
            <groupId>org.apache.deltaspike.modules</groupId>
            <artifactId>deltaspike-security-module-api</artifactId>
        </dependency>

        <dependency>
            <groupId>org.apache.deltaspike.modules</groupId>
            <artifactId>deltaspike-security-module-impl</artifactId>
            <scope>runtime</scope>
        </dependency>

        <dependency>
            <groupId>org.apache.deltaspike.modules</groupId>
            <artifactId>deltaspike-jsf-module-api</artifactId>
        </dependency>

        <dependency>
            <groupId>org.apache.deltaspike.modules</groupId>
            <artifactId>deltaspike-proxy-module-api</artifactId>
        </dependency>
        <dependency>
            <groupId>org.apache.deltaspike.modules</groupId>
            <artifactId>deltaspike-proxy-module-impl-asm</artifactId>
        </dependency>

        <dependency>
            <groupId>org.owasp.encoder</groupId>
            <artifactId>encoder</artifactId>
        </dependency>

        <dependency>
            <groupId>org.apache.geronimo.specs</groupId>
            <artifactId>geronimo-el_2.2_spec</artifactId>
            <version>1.0</version>
            <scope>provided</scope>
        </dependency>
        <dependency>
            <groupId>org.apache.geronimo.specs</groupId>
            <artifactId>geronimo-servlet_3.0_spec</artifactId>
        </dependency>

        <!-- we use Arquillian Warp to test our JSF apps -->
        <dependency>
            <groupId>org.jboss.arquillian.extension</groupId>
            <artifactId>arquillian-drone-api</artifactId>
            <version>1.1.0.CR3</version>
            <scope>test</scope>
        </dependency>
        <dependency>
            <groupId>org.jboss.arquillian.extension</groupId>
            <artifactId>arquillian-warp-api</artifactId>
            <version>1.0.0.Alpha1</version>
            <scope>test</scope>
        </dependency>
        <dependency>
            <groupId>org.jboss.arquillian.graphene</groupId>
            <artifactId>graphene-webdriver</artifactId>
            <version>2.0.3.Final</version>
            <type>pom</type>
            <scope>test</scope>
            <exclusions>
                <exclusion>
                    <groupId>javax.enterprise</groupId>
                    <artifactId>cdi-api</artifactId>
                </exclusion>
            </exclusions>
        </dependency>
        <dependency>
            <groupId>xml-apis</groupId>
            <artifactId>xml-apis</artifactId>
            <version>1.4.01</version>
            <scope>test</scope>
        </dependency>
    </dependencies>

    <profiles>
        <profile>
            <id>tomee8-build-managed</id>
            <build>
                <plugins>
                    <!--
                     * JSF-2.3 broke backward compatibility by trying to handle CDI beans themselves.
                     * Some JSF annotations now have a 'managed' attribute, which must be set to true
                     * to properly serve CDI Injection.
                     * This cannot be done easily in unit tests which are backward compatible by design.
                    -->
                    <plugin>
                        <groupId>org.apache.maven.plugins</groupId>
                        <artifactId>maven-surefire-plugin</artifactId>
                        <version>${maven.surefire.plugin.version}</version>
                        <configuration>
                            <excludes>
                                <exclude>org/apache/deltaspike/test/jsf/impl/injection/**/*</exclude>
                            </excludes>
                        </configuration>
                    </plugin>
                </plugins>
            </build>

        </profile>
    </profiles>

</project><|MERGE_RESOLUTION|>--- conflicted
+++ resolved
@@ -23,11 +23,7 @@
     <parent>
         <groupId>org.apache.deltaspike.modules</groupId>
         <artifactId>jsf-module-project</artifactId>
-<<<<<<< HEAD
         <version>2.0.0-SNAPSHOT</version>
-=======
-        <version>1.9.7-SNAPSHOT</version>
->>>>>>> 91dc80c2
     </parent>
 
     <groupId>org.apache.deltaspike.modules</groupId>
@@ -160,7 +156,7 @@
             <scope>test</scope>
             <exclusions>
                 <exclusion>
-                    <groupId>javax.enterprise</groupId>
+                    <groupId>jakarta.enterprise</groupId>
                     <artifactId>cdi-api</artifactId>
                 </exclusion>
             </exclusions>
