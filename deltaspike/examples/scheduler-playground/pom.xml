<?xml version="1.0" encoding="UTF-8"?>
<!--
  ~ Licensed to the Apache Software Foundation (ASF) under one
  ~ or more contributor license agreements. See the NOTICE file
  ~ distributed with this work for additional information
  ~ regarding copyright ownership. The ASF licenses this file
  ~ to you under the Apache License, Version 2.0 (the
  ~ "License"); you may not use this file except in compliance
  ~ with the License. You may obtain a copy of the License at
  ~
  ~ http://www.apache.org/licenses/LICENSE-2.0
  ~
  ~ Unless required by applicable law or agreed to in writing,
  ~ software distributed under the License is distributed on an
  ~ "AS IS" BASIS, WITHOUT WARRANTIES OR CONDITIONS OF ANY
  ~ KIND, either express or implied. See the License for the
  ~ specific language governing permissions and limitations
  ~ under the License.
  -->

<project xmlns="http://maven.apache.org/POM/4.0.0" xmlns:xsi="http://www.w3.org/2001/XMLSchema-instance" xsi:schemaLocation="http://maven.apache.org/POM/4.0.0 http://maven.apache.org/maven-v4_0_0.xsd">
<!--
    Licensed to the Apache Software Foundation (ASF) under one
    or more contributor license agreements.  See the NOTICE file
    distributed with this work for additional information
    regarding copyright ownership.  The ASF licenses this file
    to you under the Apache License, Version 2.0 (the
    "License"); you may not use this file except in compliance
    with the License.  You may obtain a copy of the License at

    http://www.apache.org/licenses/LICENSE-2.0

    Unless required by applicable law or agreed to in writing,
    software distributed under the License is distributed on an
    "AS IS" BASIS, WITHOUT WARRANTIES OR CONDITIONS OF ANY
    KIND, either express or implied.  See the License for the
    specific language governing permissions and limitations
    under the License.
-->
    <modelVersion>4.0.0</modelVersion>

    <parent>
        <groupId>org.apache.deltaspike.examples</groupId>
        <artifactId>examples-project</artifactId>
<<<<<<< HEAD
        <version>2.0.0-SNAPSHOT</version>
=======
        <version>1.9.7-SNAPSHOT</version>
>>>>>>> 91dc80c2
    </parent>

    <groupId>org.apache.deltaspike.examples</groupId>
    <artifactId>deltaspike-scheduler-example</artifactId>

    <name>Apache DeltaSpike Java-SE Scheduler Examples</name>

    <packaging>jar</packaging>

    <properties>
        <deploy.skip>true</deploy.skip>
    </properties>

    <profiles>
        <profile>
            <id>OWB</id>
            <activation>
                <activeByDefault>true</activeByDefault>
            </activation>
            <dependencies>
                <dependency>
                    <groupId>org.apache.openwebbeans</groupId>
                    <artifactId>openwebbeans-impl</artifactId>
                    <scope>runtime</scope>
                </dependency>

                <dependency>
                    <groupId>org.apache.openwebbeans</groupId>
                    <artifactId>openwebbeans-spi</artifactId>
                    <scope>compile</scope>
                </dependency>

                <dependency>
                    <groupId>org.javassist</groupId>
                    <artifactId>javassist</artifactId>
                    <version>3.17.1-GA</version>
                </dependency>

                <dependency>
                    <groupId>org.apache.deltaspike.cdictrl</groupId>
                    <artifactId>deltaspike-cdictrl-owb</artifactId>
                    <scope>runtime</scope>
                </dependency>
            </dependencies>
        </profile>
        <profile>
            <id>Weld</id>
            <dependencies>
                <dependency>
                    <groupId>org.apache.deltaspike.cdictrl</groupId>
                    <artifactId>deltaspike-cdictrl-weld</artifactId>
                    <scope>runtime</scope>
                </dependency>

                <dependency>
                    <groupId>org.jboss.weld.se</groupId>
                    <artifactId>weld-se-core</artifactId>
                    <version>${weld.version}</version>
                    <scope>runtime</scope>
                </dependency>
            </dependencies>
        </profile>
    </profiles>

    <dependencies>

        <!-- DeltaSpike modules -->
        <dependency>
            <groupId>org.apache.deltaspike.core</groupId>
            <artifactId>deltaspike-core-api</artifactId>
            <scope>compile</scope>
        </dependency>

        <dependency>
            <groupId>org.apache.deltaspike.core</groupId>
            <artifactId>deltaspike-core-impl</artifactId>
            <scope>runtime</scope>
        </dependency>

        <dependency>
            <groupId>org.apache.deltaspike.modules</groupId>
            <artifactId>deltaspike-scheduler-module-api</artifactId>
            <scope>compile</scope>
        </dependency>

        <dependency>
            <groupId>org.apache.deltaspike.modules</groupId>
            <artifactId>deltaspike-scheduler-module-impl</artifactId>
            <scope>runtime</scope>
        </dependency>

        <dependency>
            <groupId>org.apache.deltaspike.cdictrl</groupId>
            <artifactId>deltaspike-cdictrl-api</artifactId>
            <scope>compile</scope>
        </dependency>

        <dependency>
            <groupId>org.quartz-scheduler</groupId>
            <artifactId>quartz</artifactId>
            <version>2.3.2</version>
        </dependency>
        <dependency>
            <groupId>javax</groupId>
            <artifactId>javaee-api</artifactId>
            <version>7.0</version>
            <scope>provided</scope>
        </dependency>
    </dependencies>
</project>
<|MERGE_RESOLUTION|>--- conflicted
+++ resolved
@@ -42,11 +42,7 @@
     <parent>
         <groupId>org.apache.deltaspike.examples</groupId>
         <artifactId>examples-project</artifactId>
-<<<<<<< HEAD
         <version>2.0.0-SNAPSHOT</version>
-=======
-        <version>1.9.7-SNAPSHOT</version>
->>>>>>> 91dc80c2
     </parent>
 
     <groupId>org.apache.deltaspike.examples</groupId>
