<?xml version="1.0" encoding="UTF-8"?>
<!--
  ~ Licensed to the Apache Software Foundation (ASF) under one
  ~ or more contributor license agreements. See the NOTICE file
  ~ distributed with this work for additional information
  ~ regarding copyright ownership. The ASF licenses this file
  ~ to you under the Apache License, Version 2.0 (the
  ~ "License"); you may not use this file except in compliance
  ~ with the License. You may obtain a copy of the License at
  ~
  ~ http://www.apache.org/licenses/LICENSE-2.0
  ~
  ~ Unless required by applicable law or agreed to in writing,
  ~ software distributed under the License is distributed on an
  ~ "AS IS" BASIS, WITHOUT WARRANTIES OR CONDITIONS OF ANY
  ~ KIND, either express or implied. See the License for the
  ~ specific language governing permissions and limitations
  ~ under the License.
  -->
<project xmlns="http://maven.apache.org/POM/4.0.0" xmlns:xsi="http://www.w3.org/2001/XMLSchema-instance" xsi:schemaLocation="http://maven.apache.org/POM/4.0.0 http://maven.apache.org/maven-v4_0_0.xsd">
    <modelVersion>4.0.0</modelVersion>

    <parent>
        <groupId>org.apache.deltaspike</groupId>
        <artifactId>deltaspike-project</artifactId>
<<<<<<< HEAD
        <version>2.0.0-SNAPSHOT</version>
=======
        <version>1.9.7-SNAPSHOT</version>
>>>>>>> 91dc80c2
        <relativePath>../pom.xml</relativePath>
    </parent>

    <artifactId>parent</artifactId>

    <packaging>pom</packaging>

    <name>Apache DeltaSpike Parent</name>
    <description>Apache DeltaSpike Parent</description>

    <issueManagement>
        <system>jira</system>
        <url>https://issues.apache.org/jira/browse/DELTASPIKE</url>
    </issueManagement>

    <ciManagement>
        <system>cjenkins</system>
        <url>http://builds.apache.org/</url>
    </ciManagement>

    <inceptionYear>2011</inceptionYear>

    <properties>
        <java.version>8</java.version>
        <owb.version>2.0.23</owb.version>
        <!-- Weld profiles (in parent/code/pom.xml) override this version -->
        <weld.version>1.1.34.Final</weld.version>

        <!-- for cdictrl-openejb -->
        <tomee.version>9.0.0-M7</tomee.version>
        <openejb.owb.version>${owb.version}</openejb.owb.version>


        <!-- testing stuff -->
        <junit.version>4.13.2</junit.version>
<<<<<<< HEAD
        <arquillian.version>1.7.0.Alpha10</arquillian.version>
=======
        <arquillian.version>1.1.8.Final</arquillian.version>
        <tomee.version>1.7.0</tomee.version>
>>>>>>> 91dc80c2

        <!-- JSF-2.0 implementations-->
        <myfaces2.version>2.0.14</myfaces2.version>
        <myfaces22.version>2.2.3</myfaces22.version>
        <myfaces2.version.current>2.1.8</myfaces2.version.current>
        <mojarra2.version>2.0.3-b03</mojarra2.version>

        <tomcat.version>10.0.11</tomcat.version>

        <!-- JSF-1.2 implementations-->
        <myfaces1.version>1.2.8</myfaces1.version>
        <mojarra1.version>1.2_14</mojarra1.version>

        <!-- used for some bytecode proxy stuff. Shaded in -->
        <asm.version>9.3</asm.version>

<<<<<<< HEAD
=======
        <!-- Geronimo specs -->
        <geronimo-annotation_1.2_spec.version>1.0</geronimo-annotation_1.2_spec.version>
        <geronimo-annotation_1.3_spec.version>1.0</geronimo-annotation_1.3_spec.version>
        <geronimo-atinject-1.0-spec.version>1.0</geronimo-atinject-1.0-spec.version>
        <geronimo-ejb-3.1-spec.version>1.0.2</geronimo-ejb-3.1-spec.version>
        <geronimo-jcdi-1.0-spec.version>1.0</geronimo-jcdi-1.0-spec.version>
        <geronimo-jcdi-1.1-spec.version>1.0</geronimo-jcdi-1.1-spec.version>
        <geronimo-jcdi-2.0-spec.version>1.0</geronimo-jcdi-2.0-spec.version>
        <geronimo-interceptor-1.1-spec.version>1.0</geronimo-interceptor-1.1-spec.version>
        <geronimo-interceptor-1.2-spec.version>1.0</geronimo-interceptor-1.2-spec.version>
        <geronimo-servlet-2.5-spec.version>1.2</geronimo-servlet-2.5-spec.version>
        <geronimo-servlet-3.0-spec.version>1.0</geronimo-servlet-3.0-spec.version>
        <geronimo-el-2.2-spec.version>1.0.3</geronimo-el-2.2-spec.version>
        <geronimo-validation-1.0-spec.version>1.1</geronimo-validation-1.0-spec.version>
        <geronimo-validation-1.1-spec.version>1.0</geronimo-validation-1.1-spec.version>
        <geronimo-validation-2.0-spec.version>1.1</geronimo-validation-2.0-spec.version>
        <geronimo-jpa-2.0-spec.version>1.1</geronimo-jpa-2.0-spec.version>
        <geronimo-jta-1.1-spec.version>1.1.1</geronimo-jta-1.1-spec.version>

>>>>>>> 91dc80c2
        <maven.jetty.plugin.version>7.1.5.v20100705</maven.jetty.plugin.version>
        <maven.surefire.plugin.version>2.22.2</maven.surefire.plugin.version>
        <maven.bundle.plugin.version>3.5.0</maven.bundle.plugin.version>
        <maven.jar.plugin.version>3.1.2</maven.jar.plugin.version>
        <maven.dependency.plugin.version>2.4</maven.dependency.plugin.version>
        <maven.checkstyle.plugin.version>2.16</maven.checkstyle.plugin.version>
        <maven.compiler.plugin.version>3.8.1</maven.compiler.plugin.version>
        <maven.assembly.plugin.version>3.2.0</maven.assembly.plugin.version>
        <maven.artifact.version>3.0</maven.artifact.version>

        <hamcrest.version>1.3</hamcrest.version>

        <jacoco.version>0.7.4.201502262128</jacoco.version>

        <arquillian-weld.version>1.0.0.Final</arquillian-weld.version>
        <arquillian-weld3.version>2.1.0.Final</arquillian-weld3.version>

        <!-- OSGi bundles properties -->
        <deltaspike.osgi.import.deltaspike.version>version="[$(version;==;${deltaspike.osgi.version.clean}),$(version;=+;${deltaspike.osgi.version.clean}))"</deltaspike.osgi.import.deltaspike.version>
        <deltaspike.osgi.import.strict.version>version="[$(version;===;${deltaspike.osgi.version.clean}),$(version;==+;${deltaspike.osgi.version.clean}))"</deltaspike.osgi.import.strict.version>
        <deltaspike.osgi.import.default.version>[$(version;==;$(@)),$(version;+;$(@)))</deltaspike.osgi.import.default.version>
        <deltaspike.osgi.import.defaults>
            org.springframework.*;version="[3,4)",
        </deltaspike.osgi.import.defaults>
        <deltaspike.osgi.import.before.defaults />
        <deltaspike.osgi.import.additional />
        <deltaspike.osgi.import.pkg>
            !${deltaspike.osgi.export.pkg},
            org.apache.deltaspike.*;${deltaspike.osgi.import.deltaspike.version},
            ${deltaspike.osgi.import.before.defaults},
            ${deltaspike.osgi.import.defaults},
            ${deltaspike.osgi.import.additional},
            *
        </deltaspike.osgi.import.pkg>
        <deltaspike.osgi.activator />
        <deltaspike.osgi.failok>false</deltaspike.osgi.failok>
        <deltaspike.osgi.private.pkg>!*</deltaspike.osgi.private.pkg>
        <deltaspike.osgi.export>${deltaspike.osgi.export.pkg};${deltaspike.osgi.version}</deltaspike.osgi.export>
        <deltaspike.osgi.version>version=${project.version}</deltaspike.osgi.version>
        <deltaspike.osgi.split.pkg>-split-package:=first</deltaspike.osgi.split.pkg>
        <deltaspike.osgi.import>${deltaspike.osgi.import.pkg}</deltaspike.osgi.import>
        <deltaspike.osgi.dynamic />
        <deltaspike.osgi.symbolic.name>${project.groupId}.${project.artifactId}</deltaspike.osgi.symbolic.name>
        <deltaspike.osgi.exclude.dependencies>false</deltaspike.osgi.exclude.dependencies>
        <deltaspike.osgi.provide.capability />
        <deltaspike.osgi.require.capability />
        <cdi.osgi.beans-managed />
        <!-- validator related -->
        <hibernate.validator.version>4.3.2.Final</hibernate.validator.version>
        <bval.version>0.5</bval.version>
        <bval1.version>1.1.2</bval1.version>

        <!-- Versions of common dependencies within Weld profiles -->
        <weld.el.api>2.2</weld.el.api>
        <weld.sfl4j>1.7.2</weld.sfl4j>
    </properties>

    <profiles>
        <profile>
            <id>JBossArchive</id>
            <repositories>
                <repository>
                    <id>JBoss-Archive</id>
                    <name>JBoss Archive</name>
                    <url>https://repository.jboss.org/nexus/content/groups/public</url>
                </repository>
            </repositories>
        </profile>
        <profile>
            <id>JBossSnapshots</id>
            <repositories>
                <repository>
                    <id>JBoss-Snapshots</id>
                    <name>JBoss Snapshots</name>
                    <url>https://repository.jboss.org/nexus/content/repositories/snapshots/</url>
                </repository>
            </repositories>
        </profile>

        <profile>
            <id>coverage</id>
            <!--
             * Activate this profile to gather unit test coverage
             * Start with:
             * $> mvn clean install -Pcoverage
             * The generated information will be in target/site/jacoco/index.html
            -->

            <dependencies>
                <dependency>
                    <groupId>org.jboss.arquillian.extension</groupId>
                    <artifactId>arquillian-jacoco</artifactId>
                    <version>1.0.0.Alpha7</version>
                    <scope>test</scope>
                </dependency>
                <dependency>
                    <groupId>org.jacoco</groupId>
                    <artifactId>org.jacoco.core</artifactId>
                    <version>${jacoco.version}</version>
                    <scope>test</scope>
                </dependency>
            </dependencies>

            <build>
                <plugins>
                    <plugin>
                        <groupId>org.jacoco</groupId>
                        <artifactId>jacoco-maven-plugin</artifactId>
                        <version>${jacoco.version}</version>
                        <configuration>
                            <propertyName>jacoco.agent</propertyName>
                        </configuration>
                        <executions>
                            <execution>
                                <goals>
                                    <goal>prepare-agent</goal>
                                </goals>
                            </execution>
                            <execution>
                                <id>report</id>
                                <phase>post-integration-test</phase>
                                <goals>
                                    <goal>report</goal>
                                </goals>
                            </execution>
                        </executions>
                    </plugin>
                </plugins>
            </build>
        </profile>
        <profile>
            <id>jdk17+</id>
            <activation>
                <jdk>[17,)</jdk>
            </activation>
            <build>
                <pluginManagement>
                    <plugins>
                        <plugin>
                            <groupId>org.apache.maven.plugins</groupId>
                            <artifactId>maven-surefire-plugin</artifactId>
                            <configuration>
                                <argLine>
                                    --add-opens java.base/java.lang=ALL-UNNAMED
                                    --add-opens java.base/java.util=ALL-UNNAMED
                                    --add-opens java.rmi/sun.rmi.transport=ALL-UNNAMED
                                </argLine>
                            </configuration>
                        </plugin>
                    </plugins>
                </pluginManagement>
            </build>
        </profile>
    </profiles>


    <modules>
        <module>code</module>
    </modules>

    <developers>
        <developer>
            <id>gpetracek</id>
            <name>Gerhard Petracek</name>
            <email>gpetracek@apache.org</email>
            <organization>IRIAN.at, Austria</organization>
            <organizationUrl>http://www.irian.at/</organizationUrl>
            <roles>
                <role>PMC</role>
            </roles>
            <timezone>+1</timezone>
        </developer>
        <developer>
            <id>lightguardjp</id>
            <name>Jason Porter</name>
            <email>lightguardjp@apache.org</email>
            <roles>
                <role>PMC</role>
            </roles>
            <timezone>-7</timezone>
        </developer>
        <developer>
            <id>mbenson</id>
            <name>Matt Benson</name>
            <email>mbenson@apache.org</email>
            <roles>
                <role>PMC</role>
            </roles>
            <timezone>-6</timezone>
        </developer>
        <developer>
            <id>struberg</id>
            <name>Mark Struberg</name>
            <email>struberg@apache.org</email>
            <roles>
                <role>PMC</role>
                <role>VP</role>
            </roles>
            <timezone>+1</timezone>
        </developer>
        <developer>
            <id>arne</id>
            <name>Arne Limburg</name>
            <email>arne@apache.org</email>
            <roles>
                <role>PMC</role>
            </roles>
            <timezone>+1</timezone>
        </developer>
        <developer>
            <id>rdebusscher</id>
            <name>Rudy De Busscher</name>
            <email>rdebusscher@apache.org</email>
            <organization>C4J, Belgium</organization>
            <roles>
                <role>PMC</role>
            </roles>
            <timezone>+1</timezone>
        </developer>
        <developer>
            <id>chkal</id>
            <name>Christian Kaltepoth</name>
            <email>chkal@apache.org</email>
            <roles>
                <role>PMC</role>
            </roles>
            <timezone>+1</timezone>
        </developer>
        <developer>
            <id>cmoulliard</id>
            <name>Charles Moulliard</name>
            <email>cmoulliard@apache.org</email>
            <roles>
                <role>PMC</role>
            </roles>
            <timezone>+1</timezone>
        </developer>
        <developer>
            <id>thug</id>
            <name>Thomas Hug</name>
            <email>thug@apache.org</email>
            <roles>
                <role>Committer</role>
            </roles>
            <timezone>+1</timezone>
        </developer>
        <developer>
            <id>johndament</id>
            <name>John D. Ament</name>
            <email>johndament@apache.org</email>
            <roles>
                <role>PMC</role>
            </roles>
            <timezone>-5</timezone>
        </developer>
        <developer>
            <id>tandraschko</id>
            <name>Thomas Andraschko</name>
            <email>tandraschko@apache.org</email>
            <roles>
                <role>PMC</role>
            </roles>
            <timezone>+1</timezone>
        </developer>
        <developer>
            <id>rafabene</id>
            <name>Rafael Benevides</name>
            <email>rafabene@apache.org</email>
            <roles>
                <role>Committer</role>
            </roles>
            <timezone>-3</timezone>
        </developer>
        <developer>
            <id>rsmeral</id>
            <name>Ron Smeral</name>
            <email>rsmeral@apache.org</email>
            <roles>
                <role>Committer</role>
            </roles>
            <timezone>+1</timezone>
        </developer>
        <developer>
            <id>danielsoro</id>
            <name>Daniel Cunha</name>
            <email>danielsoro@apache.org</email>
            <roles>
                <role>Committer</role>
            </roles>
            <timezone>-3</timezone>
        </developer>
        <developer>
            <id>hwellmann</id>
            <name>Harald Wellmann</name>
            <email>hwellmann@apache.org</email>
            <roles>
                <role>Committer</role>
            </roles>
            <timezone>+1</timezone>
        </developer>
        <developer>
            <id>manovotn</id>
            <name>Matej Novotny</name>
            <email>manovotn@apache.org</email>
            <roles>
                <role>Committer</role>
            </roles>
            <timezone>+1</timezone>
        </developer>
        <developer>
            <id>cbeikov</id>
            <name>Christian Beikov</name>
            <email>cbeikov@apache.org</email>
            <roles>
                <role>Committer</role>
            </roles>
            <timezone>+1</timezone>
        </developer>
    </developers>

    <dependencyManagement>
        <dependencies>
            <dependency>
                <groupId>junit</groupId>
                <artifactId>junit</artifactId>
                <version>${junit.version}</version>
                <scope>test</scope>
            </dependency>

            <!-- this imports all version definitions for Arquillian -->
            <dependency>
                <groupId>org.jboss.arquillian</groupId>
                <artifactId>arquillian-bom</artifactId>
                <version>${arquillian.version}</version>
                <scope>import</scope>
                <type>pom</type>
            </dependency>

            <!-- OWB specific dependencies-->
            <dependency>
                <groupId>org.apache.geronimo.specs</groupId>
                <artifactId>geronimo-atinject_1.0_spec</artifactId>
                <version>1.2</version>
                <classifier>jakarta</classifier>
                <scope>provided</scope>
            </dependency>
            <dependency>
                <groupId>org.apache.geronimo.specs</groupId>
                <artifactId>geronimo-jcdi_2.0_spec</artifactId>
                <version>1.3</version>
                <classifier>jakarta</classifier>
                <scope>provided</scope>
            </dependency>
            <dependency>
                <groupId>org.apache.geronimo.specs</groupId>
                <artifactId>geronimo-interceptor_1.2_spec</artifactId>
                <version>1.2</version>
                <classifier>jakarta</classifier>
                <scope>provided</scope>
            </dependency>
            <dependency>
                <groupId>org.apache.openwebbeans</groupId>
                <artifactId>openwebbeans-impl</artifactId>
                <version>${owb.version}</version>
                <classifier>jakarta</classifier>
                <scope>test</scope>
            </dependency>
            <dependency>
                <groupId>org.apache.openwebbeans</groupId>
                <artifactId>openwebbeans-spi</artifactId>
                <version>${owb.version}</version>
                <classifier>jakarta</classifier>
                <scope>test</scope>
            </dependency>
            <dependency>
                <groupId>org.apache.openwebbeans</groupId>
                <artifactId>openwebbeans-web</artifactId>
                <version>${owb.version}</version>
                <classifier>jakarta</classifier>
                <scope>test</scope>
            </dependency>
            <dependency>
                <groupId>org.apache.openwebbeans</groupId>
                <artifactId>openwebbeans-jsf</artifactId>
                <version>${owb.version}</version>
                <classifier>jakarta</classifier>
                <scope>test</scope>
            </dependency>

            <!--
                We currently need this for the CDI test container to emulate the @SessionScoped.
                TODO: Finally this should not be necessary anymore.
            -->
            <dependency>
                <groupId>org.apache.tomcat</groupId>
                <artifactId>tomcat-servlet-api</artifactId>
                <version>${tomcat.version}</version>
                <scope>provided</scope>
            </dependency>

            <dependency>
                <groupId>org.apache.tomcat</groupId>
                <artifactId>tomcat-el-api</artifactId>
                <version>${tomcat.version}</version>
                <scope>provided</scope>
            </dependency>


<!--
            <dependency>
                <groupId>org.apache.geronimo.specs</groupId>
                <artifactId>geronimo-validation_2.0_spec</artifactId>
                <version>${geronimo-validation-2.0-spec.version}</version>
                <scope>provided</scope>
            </dependency>

            <dependency>
                <groupId>org.apache.geronimo.specs</groupId>
                <artifactId>geronimo-jpa_2.0_spec</artifactId>
                <version>${geronimo-jpa-2.0-spec.version}</version>
                <scope>provided</scope>
            </dependency>

            <dependency>
                <groupId>org.apache.geronimo.specs</groupId>
                <artifactId>geronimo-jta_1.1_spec</artifactId>
                <version>${geronimo-jta-1.1-spec.version}</version>
                <scope>provided</scope>
            </dependency>
-->

            <dependency>
                <groupId>org.hamcrest</groupId>
                <artifactId>hamcrest-library</artifactId>
                <version>${hamcrest.version}</version>
                <scope>test</scope>
            </dependency>

            <!-- dependency for DELTASPIKE-1401 -->
            <dependency>
                <groupId>org.owasp.encoder</groupId>
                <artifactId>encoder</artifactId>
                <version>1.2.2</version>
            </dependency>

            <!-- TomEE dependencies -->
            <dependency>
                <groupId>org.apache.openejb</groupId>
                <artifactId>arquillian-tomee-remote</artifactId>
                <version>${tomee.version}</version>
                <scope>test</scope>
            </dependency>

            <!-- TomEE 7.x dependencies -->
            <dependency>
                <groupId>org.apache.tomee</groupId>
                <artifactId>arquillian-tomee-remote</artifactId>
                <version>${tomee.version}</version>
                <scope>test</scope>
            </dependency>

<<<<<<< HEAD
<!--
=======
            <!-- dependency for DELTASPIKE-113 -->
            <dependency>
                <groupId>javassist</groupId>
                <artifactId>javassist</artifactId>
                <version>3.12.1.GA</version>
                <scope>provided</scope>
            </dependency>

            <!-- validators, only needed in SE mode -->
            <dependency>
                <groupId>org.hibernate</groupId>
                <artifactId>hibernate-validator</artifactId>
                <version>${hibernate.validator.version}</version>
                <scope>test</scope>
            </dependency>

            <dependency>
                <groupId>org.apache.bval</groupId>
                <artifactId>bval-jsr303</artifactId>
                <version>${bval.version}</version>
                <scope>test</scope>
            </dependency>

            <dependency>
                <groupId>org.apache.bval</groupId>
                <artifactId>bval-jsr</artifactId>
                <version>${bval1.version}</version>
                <scope>test</scope>
            </dependency>

>>>>>>> 91dc80c2
            <dependency>
                <groupId>org.apache.myfaces.core</groupId>
                <artifactId>myfaces-api</artifactId>
                <version>${myfaces22.version}</version>
                <scope>provided</scope>
                <exclusions>
                    <exclusion>
                        <groupId>org.apache.geronimo.specs</groupId>
                        <artifactId>geronimo-jcdi_1.0_spec</artifactId>
                    </exclusion>
                </exclusions>
            </dependency>

            <dependency>
                <groupId>org.apache.myfaces.core</groupId>
                <artifactId>myfaces-impl</artifactId>
                <version>${myfaces22.version}</version>
                <scope>provided</scope>
            </dependency>

            <dependency>
                <groupId>org.apache.myfaces.core</groupId>
                <artifactId>myfaces-impl-test</artifactId>
                <version>${myfaces22.version}</version>
                <scope>provided</scope>
            </dependency>

            <dependency>
                <groupId>org.apache.myfaces.test</groupId>
                <artifactId>myfaces-test20</artifactId>
                <version>1.0.6</version>
                <scope>provided</scope>
            </dependency>
<<<<<<< HEAD
-->
=======

            <dependency>
                <groupId>commons-logging</groupId>
                <artifactId>commons-logging</artifactId>
                <version>1.2</version>
                <scope>provided</scope>
            </dependency>
>>>>>>> 91dc80c2

            <dependency>
                <groupId>org.mockito</groupId>
                <artifactId>mockito-all</artifactId>
                <version>1.9.5</version>
                <scope>test</scope>
            </dependency>
        </dependencies>

    </dependencyManagement>

    <!-- These dependencies are needed for each and every module in this project -->
    <dependencies>
        <!-- unit testing stuff -->
        <dependency>
            <groupId>junit</groupId>
            <artifactId>junit</artifactId>
        </dependency>
        <dependency>
            <groupId>org.jboss.arquillian.junit</groupId>
            <artifactId>arquillian-junit-container</artifactId>
            <version>${arquillian.version}</version>
            <scope>test</scope>
        </dependency>
    </dependencies>

    <build>
        <pluginManagement>
            <plugins>
                <plugin>
                    <artifactId>maven-jar-plugin</artifactId>
                    <version>${maven.jar.plugin.version}</version>
                    <configuration>
                        <archive>
                            <manifest>
                                <addDefaultImplementationEntries>true</addDefaultImplementationEntries>
                            </manifest>
                        </archive>
                    </configuration>
                </plugin>
                <plugin>
                    <artifactId>maven-surefire-plugin</artifactId>
                    <version>${maven.surefire.plugin.version}</version>
                    <configuration>
                        <trimStackTrace>false</trimStackTrace>
                    </configuration>
                    <dependencies>
                        <!-- We need to add this manually to get the category support for JUnit -->
                        <dependency>
                            <groupId>org.apache.maven.surefire</groupId>
                            <artifactId>surefire-junit47</artifactId>
                            <version>${maven.surefire.plugin.version}</version>
                        </dependency>
                    </dependencies>
                </plugin>
                <plugin>
                    <artifactId>maven-dependency-plugin</artifactId>
                    <groupId>org.apache.maven.plugins</groupId>
                    <version>${maven.dependency.plugin.version}</version>
                </plugin>
                <plugin>
                    <groupId>org.apache.felix</groupId>
                    <artifactId>maven-bundle-plugin</artifactId>
                    <version>${maven.bundle.plugin.version}</version>
                </plugin>
                <plugin>
                    <groupId>org.apache.maven.plugins</groupId>
                    <artifactId>maven-assembly-plugin</artifactId>
                    <version>${maven.assembly.plugin.version}</version>
                </plugin>
            </plugins>
        </pluginManagement>

        <plugins>
            <plugin>
                <!--
                    - Copy LICENSE.txt and NOTICE.txt so that they are included
                    - in the -javadoc jar file for the component.
                -->
                <groupId>org.apache.maven.plugins</groupId>
                <artifactId>maven-antrun-plugin</artifactId>
                <executions>
                    <execution>
                        <id>javadoc.resources</id>
                        <phase>generate-sources</phase>
                        <goals>
                            <goal>run</goal>
                        </goals>
                        <configuration>
                            <target>
                                <copy todir="${project.build.directory}/apidocs/META-INF">
                                    <fileset dir="${basedir}">
                                        <include name="LICENSE.txt" />
                                        <include name="NOTICE.txt" />
                                    </fileset>
                                </copy>
                            </target>
                        </configuration>
                    </execution>
                    <execution>
                        <id>javadoc.site.copy</id>
                        <phase>site</phase>
                        <goals>
                            <goal>run</goal>
                        </goals>
                        <configuration>
                            <target>
                                <!-- Copy javadoc to another directory, to keep javadoc of previous versions on site -->
                                <copy todir="${project.build.directory}/site/apidocs-${project.version}" failonerror="false">
                                    <fileset dir="${project.build.directory}/site/apidocs" />
                                </copy>
                            </target>
                        </configuration>
                    </execution>
                </executions>
            </plugin>
            <!--
                - Make a checkstyle violation a compile error. Note that if a compile error occurs,
                - further information can be found in target/site/checkstyle.html (present even when
                - just the compile goal and not the site goal has been run). Note also that child
                - projects may redeclare this plugin and provide different configuration settings
                - to use different checks (more or less strict than the default).
            -->
            <plugin>
                <groupId>org.apache.maven.plugins</groupId>
                <artifactId>maven-checkstyle-plugin</artifactId>
                <version>${maven.checkstyle.plugin.version}</version>
                <configuration>
                    <configLocation>deltaspike/default-checks.xml</configLocation>
                    <headerLocation>deltaspike/asf-header.txt</headerLocation>
                    <consoleOutput>true</consoleOutput>
                </configuration>
                <executions>
                    <execution>
                        <id>verify-style</id>
                        <phase>verify</phase>
                        <goals>
                            <goal>check</goal>
                        </goals>
                    </execution>
                </executions>
                <dependencies>
                    <dependency>
                        <groupId>org.apache.deltaspike</groupId>
                        <artifactId>checkstyle-rules</artifactId>
                        <version>${project.version}</version>
                    </dependency>
                </dependencies>
            </plugin>

            <plugin>
                <inherited>true</inherited>
                <groupId>org.apache.maven.plugins</groupId>
                <artifactId>maven-source-plugin</artifactId>

                <executions>
                    <execution>
                        <id>attach-sources</id>
                        <goals>
                            <goal>jar</goal>
                        </goals>
                    </execution>
                </executions>
            </plugin>

            <plugin>
                <groupId>org.apache.maven.plugins</groupId>
                <artifactId>maven-compiler-plugin</artifactId>
                <version>${maven.compiler.plugin.version}</version>
                <configuration>
                    <source>${java.version}</source>
                    <target>${java.version}</target>
                </configuration>
            </plugin>

            <!-- Generate Manifest file required for OSGI bundles -->
            <plugin>
                <groupId>org.apache.felix</groupId>
                <artifactId>maven-bundle-plugin</artifactId>
                <version>${maven.bundle.plugin.version}</version>
                <extensions>true</extensions>
                <configuration>
                    <instructions>
                        <Bundle-Name>${project.artifactId}</Bundle-Name>
                        <Bundle-SymbolicName>${deltaspike.osgi.symbolic.name}</Bundle-SymbolicName>
                        <Bundle-Activator>${deltaspike.osgi.activator}</Bundle-Activator>
                        <Export-Package>${deltaspike.osgi.export}</Export-Package>
                        <Import-Package>${deltaspike.osgi.import}</Import-Package>
                        <DynamicImport-Package>${deltaspike.osgi.dynamic}</DynamicImport-Package>
                        <Private-Package>${deltaspike.osgi.private.pkg}</Private-Package>
                        <Implementation-Title>Apache DeltaSpike</Implementation-Title>
                        <Implementation-Version>${project.version}</Implementation-Version>
                        <Pax-ManagedBeans>${cdi.osgi.beans-managed}</Pax-ManagedBeans>
                        <Karaf-Info>DeltaSpike;${project.artifactId}=${project.version}</Karaf-Info>
                        <_versionpolicy>${deltaspike.osgi.import.default.version}</_versionpolicy>
                        <_failok>${deltaspike.osgi.failok}</_failok>
                        <Require-Capability>${deltaspike.osgi.require.capability}</Require-Capability>
                        <Provide-Capability>${deltaspike.osgi.provide.capability}</Provide-Capability>
                    </instructions>
                </configuration>
                <executions>
                    <execution>
                        <id>versions</id>
                        <phase>validate</phase>
                        <goals>
                            <goal>cleanVersions</goal>
                        </goals>
                        <configuration>
                            <versions>
                                <deltaspike.osgi.version.clean>${project.version}</deltaspike.osgi.version.clean>
                            </versions>
                        </configuration>
                    </execution>
                </executions>
            </plugin>

        </plugins>
    </build>

    <reporting>
        <plugins>
            <plugin>
                <groupId>org.apache.maven.plugins</groupId>
                <artifactId>maven-checkstyle-plugin</artifactId>
                <version>${maven.checkstyle.plugin.version}</version>
                <configuration>
                    <configLocation>deltaspike/default-checks.xml</configLocation>
                    <headerLocation>deltaspike/asf-header.txt</headerLocation>
                </configuration>
            </plugin>
        </plugins>
    </reporting>

</project><|MERGE_RESOLUTION|>--- conflicted
+++ resolved
@@ -23,11 +23,7 @@
     <parent>
         <groupId>org.apache.deltaspike</groupId>
         <artifactId>deltaspike-project</artifactId>
-<<<<<<< HEAD
         <version>2.0.0-SNAPSHOT</version>
-=======
-        <version>1.9.7-SNAPSHOT</version>
->>>>>>> 91dc80c2
         <relativePath>../pom.xml</relativePath>
     </parent>
 
@@ -51,64 +47,35 @@
     <inceptionYear>2011</inceptionYear>
 
     <properties>
-        <java.version>8</java.version>
-        <owb.version>2.0.23</owb.version>
+        <java.version>17</java.version>
+        <owb.version>4.0.0-SNAPSHOT</owb.version>
+
         <!-- Weld profiles (in parent/code/pom.xml) override this version -->
-        <weld.version>1.1.34.Final</weld.version>
+        <weld.version>4.0.3.Final</weld.version>
 
         <!-- for cdictrl-openejb -->
-        <tomee.version>9.0.0-M7</tomee.version>
+        <tomee.version>9.0.0.RC1</tomee.version>
         <openejb.owb.version>${owb.version}</openejb.owb.version>
 
 
         <!-- testing stuff -->
         <junit.version>4.13.2</junit.version>
-<<<<<<< HEAD
-        <arquillian.version>1.7.0.Alpha10</arquillian.version>
-=======
-        <arquillian.version>1.1.8.Final</arquillian.version>
-        <tomee.version>1.7.0</tomee.version>
->>>>>>> 91dc80c2
+        <arquillian.version>1.7.0.Alpha13</arquillian.version>
 
         <!-- JSF-2.0 implementations-->
-        <myfaces2.version>2.0.14</myfaces2.version>
-        <myfaces22.version>2.2.3</myfaces22.version>
-        <myfaces2.version.current>2.1.8</myfaces2.version.current>
+        <myfaces.version>4.0.0-RC4</myfaces.version>
+        <myfaces2.version.current>4.0.0-RC4</myfaces2.version.current>
+<!--
         <mojarra2.version>2.0.3-b03</mojarra2.version>
-
-        <tomcat.version>10.0.11</tomcat.version>
-
-        <!-- JSF-1.2 implementations-->
-        <myfaces1.version>1.2.8</myfaces1.version>
-        <mojarra1.version>1.2_14</mojarra1.version>
+-->
+
+        <tomcat.version>10.1.5</tomcat.version>
 
         <!-- used for some bytecode proxy stuff. Shaded in -->
-        <asm.version>9.3</asm.version>
-
-<<<<<<< HEAD
-=======
-        <!-- Geronimo specs -->
-        <geronimo-annotation_1.2_spec.version>1.0</geronimo-annotation_1.2_spec.version>
-        <geronimo-annotation_1.3_spec.version>1.0</geronimo-annotation_1.3_spec.version>
-        <geronimo-atinject-1.0-spec.version>1.0</geronimo-atinject-1.0-spec.version>
-        <geronimo-ejb-3.1-spec.version>1.0.2</geronimo-ejb-3.1-spec.version>
-        <geronimo-jcdi-1.0-spec.version>1.0</geronimo-jcdi-1.0-spec.version>
-        <geronimo-jcdi-1.1-spec.version>1.0</geronimo-jcdi-1.1-spec.version>
-        <geronimo-jcdi-2.0-spec.version>1.0</geronimo-jcdi-2.0-spec.version>
-        <geronimo-interceptor-1.1-spec.version>1.0</geronimo-interceptor-1.1-spec.version>
-        <geronimo-interceptor-1.2-spec.version>1.0</geronimo-interceptor-1.2-spec.version>
-        <geronimo-servlet-2.5-spec.version>1.2</geronimo-servlet-2.5-spec.version>
-        <geronimo-servlet-3.0-spec.version>1.0</geronimo-servlet-3.0-spec.version>
-        <geronimo-el-2.2-spec.version>1.0.3</geronimo-el-2.2-spec.version>
-        <geronimo-validation-1.0-spec.version>1.1</geronimo-validation-1.0-spec.version>
-        <geronimo-validation-1.1-spec.version>1.0</geronimo-validation-1.1-spec.version>
-        <geronimo-validation-2.0-spec.version>1.1</geronimo-validation-2.0-spec.version>
-        <geronimo-jpa-2.0-spec.version>1.1</geronimo-jpa-2.0-spec.version>
-        <geronimo-jta-1.1-spec.version>1.1.1</geronimo-jta-1.1-spec.version>
-
->>>>>>> 91dc80c2
-        <maven.jetty.plugin.version>7.1.5.v20100705</maven.jetty.plugin.version>
-        <maven.surefire.plugin.version>2.22.2</maven.surefire.plugin.version>
+        <asm.version>9.4</asm.version>
+
+
+        <maven.surefire.plugin.version>3.0.0-M4</maven.surefire.plugin.version>
         <maven.bundle.plugin.version>3.5.0</maven.bundle.plugin.version>
         <maven.jar.plugin.version>3.1.2</maven.jar.plugin.version>
         <maven.dependency.plugin.version>2.4</maven.dependency.plugin.version>
@@ -154,37 +121,11 @@
         <deltaspike.osgi.provide.capability />
         <deltaspike.osgi.require.capability />
         <cdi.osgi.beans-managed />
-        <!-- validator related -->
-        <hibernate.validator.version>4.3.2.Final</hibernate.validator.version>
-        <bval.version>0.5</bval.version>
-        <bval1.version>1.1.2</bval1.version>
-
-        <!-- Versions of common dependencies within Weld profiles -->
-        <weld.el.api>2.2</weld.el.api>
-        <weld.sfl4j>1.7.2</weld.sfl4j>
+
     </properties>
 
     <profiles>
-        <profile>
-            <id>JBossArchive</id>
-            <repositories>
-                <repository>
-                    <id>JBoss-Archive</id>
-                    <name>JBoss Archive</name>
-                    <url>https://repository.jboss.org/nexus/content/groups/public</url>
-                </repository>
-            </repositories>
-        </profile>
-        <profile>
-            <id>JBossSnapshots</id>
-            <repositories>
-                <repository>
-                    <id>JBoss-Snapshots</id>
-                    <name>JBoss Snapshots</name>
-                    <url>https://repository.jboss.org/nexus/content/repositories/snapshots/</url>
-                </repository>
-            </repositories>
-        </profile>
+
 
         <profile>
             <id>coverage</id>
@@ -515,29 +456,6 @@
             </dependency>
 
 
-<!--
-            <dependency>
-                <groupId>org.apache.geronimo.specs</groupId>
-                <artifactId>geronimo-validation_2.0_spec</artifactId>
-                <version>${geronimo-validation-2.0-spec.version}</version>
-                <scope>provided</scope>
-            </dependency>
-
-            <dependency>
-                <groupId>org.apache.geronimo.specs</groupId>
-                <artifactId>geronimo-jpa_2.0_spec</artifactId>
-                <version>${geronimo-jpa-2.0-spec.version}</version>
-                <scope>provided</scope>
-            </dependency>
-
-            <dependency>
-                <groupId>org.apache.geronimo.specs</groupId>
-                <artifactId>geronimo-jta_1.1_spec</artifactId>
-                <version>${geronimo-jta-1.1-spec.version}</version>
-                <scope>provided</scope>
-            </dependency>
--->
-
             <dependency>
                 <groupId>org.hamcrest</groupId>
                 <artifactId>hamcrest-library</artifactId>
@@ -568,9 +486,6 @@
                 <scope>test</scope>
             </dependency>
 
-<<<<<<< HEAD
-<!--
-=======
             <!-- dependency for DELTASPIKE-113 -->
             <dependency>
                 <groupId>javassist</groupId>
@@ -579,33 +494,10 @@
                 <scope>provided</scope>
             </dependency>
 
-            <!-- validators, only needed in SE mode -->
-            <dependency>
-                <groupId>org.hibernate</groupId>
-                <artifactId>hibernate-validator</artifactId>
-                <version>${hibernate.validator.version}</version>
-                <scope>test</scope>
-            </dependency>
-
-            <dependency>
-                <groupId>org.apache.bval</groupId>
-                <artifactId>bval-jsr303</artifactId>
-                <version>${bval.version}</version>
-                <scope>test</scope>
-            </dependency>
-
-            <dependency>
-                <groupId>org.apache.bval</groupId>
-                <artifactId>bval-jsr</artifactId>
-                <version>${bval1.version}</version>
-                <scope>test</scope>
-            </dependency>
-
->>>>>>> 91dc80c2
             <dependency>
                 <groupId>org.apache.myfaces.core</groupId>
                 <artifactId>myfaces-api</artifactId>
-                <version>${myfaces22.version}</version>
+                <version>${myfaces.version}</version>
                 <scope>provided</scope>
                 <exclusions>
                     <exclusion>
@@ -618,14 +510,14 @@
             <dependency>
                 <groupId>org.apache.myfaces.core</groupId>
                 <artifactId>myfaces-impl</artifactId>
-                <version>${myfaces22.version}</version>
+                <version>${myfaces.version}</version>
                 <scope>provided</scope>
             </dependency>
 
             <dependency>
                 <groupId>org.apache.myfaces.core</groupId>
                 <artifactId>myfaces-impl-test</artifactId>
-                <version>${myfaces22.version}</version>
+                <version>${myfaces.version}</version>
                 <scope>provided</scope>
             </dependency>
 
@@ -635,17 +527,6 @@
                 <version>1.0.6</version>
                 <scope>provided</scope>
             </dependency>
-<<<<<<< HEAD
--->
-=======
-
-            <dependency>
-                <groupId>commons-logging</groupId>
-                <artifactId>commons-logging</artifactId>
-                <version>1.2</version>
-                <scope>provided</scope>
-            </dependency>
->>>>>>> 91dc80c2
 
             <dependency>
                 <groupId>org.mockito</groupId>
